﻿The following authors have all licensed their contributions to Emscripten
under the licensing terms detailed in LICENSE.

(Authors keep copyright of their contributions, of course; they just grant
a license to everyone to use it as detailed in LICENSE.)

* Alon Zakai <alonzakai@gmail.com> (copyright owned by Mozilla Foundation)
* Tim Dawborn <tim.dawborn@gmail.com>
* Max Shawabkeh <max99x@gmail.com>
* Sigmund Vik <sigmund_vik@yahoo.com>
* Jeff Terrace <jterrace@gmail.com>
* Benoit Tremblay <trembl.ben@gmail.com>
* Andreas Bergmeier <abergmeier@gmx.net>
* Ben Schwartz <bens@alum.mit.edu>
* David Claughton <dave@eclecticdave.com>
* David Yip <yipdw@member.fsf.org>
* Julien Hamaide <julien.hamaide@gmail.com>
* Ehsan Akhgari <ehsan.akhgari@gmail.com> (copyright owned by Mozilla Foundation)
* Adrian Taylor <adrian@macrobug.com>
* Richard Assar <richard.assar@gmail.com>
* Nathan Hammond <emscripten@nathanhammond.com>
* Behdad Esfahbod <behdad@behdad.org>
* David Benjamin <davidben@mit.edu>
* Pierre Renaux <pierre@talansoft.com>
* Brian Anderson <banderson@mozilla.com>
* Jon Bardin <diclophis@gmail.com>
* Jukka Jylänki <jujjyl@gmail.com>
* Aleksander Guryanov <caiiiycuk@gmail.com>
* Chad Austin <chad@chadaustin.me> (copyright owned by IMVU)
* nandhp <nandhp@gmail.com>
* YeZhongWen <linghuye2.0@gmail.com>
* Xingxing Pan <forandom@gmail.com>
* Justin Kerk <dopefishjustin@gmail.com>
* Andrea Bedini <andrea.bedini@gmail.com>
* James Pike <totoro.friend@chilon.net>
* Mokhtar Naamani <mokhtar.naamani@gmail.com>
* Benjamin Stover <benjamin.stover@gmail.com>
* Riccardo Magliocchetti <riccardo.magliocchetti@gmail.com>
* Janus Troelsen <janus.troelsen@stud.tu-darmstadt.de>
* Lars Schneider <lars.schneider@autodesk.com> (copyright owned by Autodesk, Inc.)
* Joel Martin <github@martintribe.org>
* Manuel Wellmann <manuel.wellmann@autodesk.com> (copyright owned by Autodesk, Inc.)
* Xuejie Xiao <xxuejie@gmail.com>
* Dominic Wong <dom@slowbunyip.org>
* Alan Kligman <alan.kligman@gmail.com> (copyright owned by Mozilla Foundation)
* Anthony Liot <wolfviking0@yahoo.com>
* Michael Riss <Michael.Riss@gmx.de>
* Jasper St. Pierre <jstpierre@mecheye.net>
* Manuel Schölling <manuel.schoelling@gmx.de>
* Bruce Mitchener, Jr. <bruce.mitchener@gmail.com>
* Michael Bishop <mbtyke@gmail.com>
* Roger Braun <roger@rogerbraun.net>
* Vladimir Vukicevic <vladimir@pobox.com> (copyright owned by Mozilla Foundation)
* Lorant Pinter <lorant.pinter@prezi.com>
* Tobias Doerffel <tobias.doerffel@gmail.com>
* Martin von Gagern <martin@von-gagern.net>
* Ting-Yuan Huang <thuang@mozilla.com>
* Joshua Granick <jgranick@blackberry.com>
* Felix H. Dahlke <fhd@ubercode.de>
* Éloi Rivard <azmeuk@gmail.com>
* Alexander Gladysh <ag@logiceditor.com>
* Arlo Breault <arlolra@gmail.com>
* Jacob Lee <artdent@gmail.com> (copyright owned by Google, Inc.)
* Joe Lee <jlee@imvu.com> (copyright owned by IMVU)
* Andy Friesen <andy@imvu.com> (copyright owned by IMVU)
* Bill Welden <bwelden@imvu.com> (copyright owned by IMVU)
* Michael Ey <mey@imvu.com> (copyright owned by IMVU)
* Llorens Marti Garcia <lgarcia@imvu.com> (copyright owned by IMVU)
* Jinsuck Kim <jkim@imvu.com> (copyright owned by IMVU)
* Todd Lee <tlee@imvu.com> (copyright owned by IMVU)
* Anthony Pesch <inolen@gmail.com>
* Robert Bragg <robert.bragg@intel.com> (copyright owned by Intel Corporation)
* Sylvestre Ledru <sylvestre@debian.org>
* Tom Fairfield <fairfield@cs.xu.edu>
* Anthony J. Thibault <ajt@hyperlogic.org>
* John Allwine <jallwine86@gmail.com>
* Martin Gerhardy <martin.gerhardy@gmail.com>
* James Gregory <jgregory@zynga.com> (copyright owned by Zynga, Inc)
* Dan Gohman <sunfish@google.com> (copyright owned by Google, Inc.)
* Jeff Gilbert <jgilbert@mozilla.com> (copyright owned by Mozilla Foundation)
* Frits Talbot <frits@metapathy.com>
* Onno Jongbloed <hey@onnoj.net>
* Jez Ng <me@jezng.com>
* Marc Feeley <mfeeley@mozilla.com> (copyright owned by Mozilla Foundation)
* Ludovic Perrine <jazzzz@gmail.com>
* David Barksdale <david.barksdale@adcedosolutions.com>
* Manfred Manik Nerurkar <nerurkar*at*made-apps.biz> (copyright owned by MADE, GmbH)
* Joseph Gentle <me@josephg.com>
* Douglas T. Crosher <dtc-moz@scieneer.com> (copyright owned by Mozilla Foundation)
* Soeren Balko <soeren.balko@gmail.com>
* Ryan Kelly (ryan@rfk.id.au)
* Michael Lelli <toadking@toadking.com>
* Yu Kobayashi <yukoba@accelart.jp>
* Pin Zhang <zhangpin04@gmail.com>
* Nick Bray <ncbray@chromium.org> (copyright owned by Google, Inc.)
* Aidan Hobson Sayers <aidanhs@cantab.net>
* Charlie Birks <admin@daftgames.net>
* Ranger Harke <ranger.harke@autodesk.com> (copyright owned by Autodesk, Inc.)
* Tobias Vrinssen <tobias@vrinssen.de>
* Patrick R. Martin <patrick.martin.r@gmail.com>
* Richard Quirk <richard.quirk@gmail.com>
* Marcos Scriven <marcos@scriven.org>
* Antoine Lambert <antoine.lambert33@gmail.com>
* Daniel Aquino <mr.danielaquino@gmail.com>
* Remi Papillie <remi.papillie@gmail.com>
* Fraser Adams <fraser.adams@blueyonder.co.uk>
* Michael Tirado <icetooth333@gmail.com>
* Ben Noordhuis <info@bnoordhuis.nl>
* Bob Roberts <bobroberts177@gmail.com>
* John Vilk <jvilk@cs.umass.edu>
* Daniel Baulig <dbaulig@fb.com> (copyright owned by Facebook, Inc.)
* Lu Wang <coolwanglu@gmail.com>
* Heidi Pan <heidi.pan@intel.com> (copyright owned by Intel)
* Vasilis Kalintiris <ehostunreach@gmail.com>
* Adam C. Clifton <adam@hulkamaniac.com>
* Volo Zyko <volo.zyko@gmail.com>
* Andre Weissflog <floooh@gmail.com>
* Alexandre Perrot <alexandre.perrot@gmail.com>
* Emerson José Silveira da Costa <emerson.costa@gmail.com>
* Jari Vetoniemi <mailroxas@gmail.com>
* Sindre Sorhus <sindresorhus@gmail.com>
* James S Urquhart <jamesu@gmail.com>
* Boris Gjenero <boris.gjenero@gmail.com>
* jonas echterhoff <jonas@unity3d.com>
* Sami Vaarala <sami.vaarala@iki.fi>
* Jack A. Arrington <jack@epicpineapple.com>
* Richard Janicek <r@janicek.co>
* Joel Croteau <jcroteau@gmail.com>
* Haneef Mubarak <haneef503@gmail.com>
* Nicolas Peri <nicox@shivaengine.com> (copyright owned by ShiVa Technologies, SAS)
* Bernhard Fey <e-male@web.de>
* Dave Nicponski <dave.nicponski@gmail.com>
* Jonathan Jarri <noxalus@gmail.com>
* Daniele Di Proietto <daniele.di.proietto@gmail.com>
* Dan Dascalescu <dNOSPAMdascalescu@gmail.com>
* Thomas Borsos <thomasborsos@gmail.com>
* Ori Avtalion <ori@avtalion.name>
* Guillaume Blanc <guillaumeblanc.sc@gmail.com>
* Usagi Ito <usagi@WonderRabbitProject.net>
* Camilo Polymeris <cpolymeris@gmail.com>
* Markus Henschel <markus.henschel@yager.de>
* Ophir Lojkine <ophir.lojkine@eleves.ec-nantes.fr>
* Ryan Sturgell <ryan.sturgell@gmail.com> (copyright owned by Google, Inc.)
* Jason Green <jason@transgaming.com> (copyright owned by TransGaming, Inc.)
* Ningxin Hu <ningxin.hu@intel.com> (copyright owned by Intel)
* Nicolas Guillemot <nlguillemot@gmail.com>
* Sathyanarayanan Gunasekaran <gsathya.ceg@gmail.com> (copyright owned by Mozilla Foundation)
* Nikolay Vorobyov <nik.vorobyov@gmail.com>
* Jonas Platte <mail@jonasplatte.de>
* Sebastien Ronsse <sronsse@gmail.com>
* Glenn R. Wichman <gwichman@zynga.com>
* Hamish Willee <hamishwillee@gmail.com> (copyright owned by Mozilla Foundation)
* Sylvain Chevalier <sylvain.chevalier@gmail.com>
* Nathan Ross <nross.se@gmail.com>
<<<<<<< HEAD
* Zachary Pomerantz <zmp@umich.edu>
* Boris Tsarev <boristsarev@gmail.com>
=======
* Mark Logan <mark@artillery.com> (copyright owned by Artillery Games, Inc.)
>>>>>>> 72449f00
<|MERGE_RESOLUTION|>--- conflicted
+++ resolved
@@ -152,9 +152,6 @@
 * Hamish Willee <hamishwillee@gmail.com> (copyright owned by Mozilla Foundation)
 * Sylvain Chevalier <sylvain.chevalier@gmail.com>
 * Nathan Ross <nross.se@gmail.com>
-<<<<<<< HEAD
 * Zachary Pomerantz <zmp@umich.edu>
 * Boris Tsarev <boristsarev@gmail.com>
-=======
 * Mark Logan <mark@artillery.com> (copyright owned by Artillery Games, Inc.)
->>>>>>> 72449f00
