﻿The following authors have all licensed their contributions to Emscripten
under the licensing terms detailed in LICENSE.

(Authors keep copyright of their contributions, of course; they just grant
a license to everyone to use it as detailed in LICENSE.)

* Alon Zakai <alonzakai@gmail.com> (copyright owned by Mozilla Foundation)
* Tim Dawborn <tim.dawborn@gmail.com>
* Max Shawabkeh <max99x@gmail.com>
* Sigmund Vik <sigmund_vik@yahoo.com>
* Jeff Terrace <jterrace@gmail.com>
* Benoit Tremblay <trembl.ben@gmail.com>
* Andreas Bergmeier <abergmeier@gmx.net>
* Ben Schwartz <bens@alum.mit.edu>
* David Claughton <dave@eclecticdave.com>
* David Yip <yipdw@member.fsf.org>
* Julien Hamaide <julien.hamaide@gmail.com>
* Ehsan Akhgari <ehsan.akhgari@gmail.com> (copyright owned by Mozilla Foundation)
* Adrian Taylor <adrian@macrobug.com>
* Richard Assar <richard.assar@gmail.com>
* Nathan Hammond <emscripten@nathanhammond.com>
* Behdad Esfahbod <behdad@behdad.org>
* David Benjamin <davidben@mit.edu>
* Pierre Renaux <pierre@talansoft.com>
* Brian Anderson <banderson@mozilla.com>
* Jon Bardin <diclophis@gmail.com>
* Jukka Jylänki <jujjyl@gmail.com>
* Aleksander Guryanov <caiiiycuk@gmail.com>
* Chad Austin <chad@chadaustin.me> (copyright owned by IMVU)
* nandhp <nandhp@gmail.com>
* YeZhongWen <linghuye2.0@gmail.com>
* Xingxing Pan <forandom@gmail.com>
* Justin Kerk <dopefishjustin@gmail.com>
* Andrea Bedini <andrea.bedini@gmail.com>
* James Pike <totoro.friend@chilon.net>
* Mokhtar Naamani <mokhtar.naamani@gmail.com>
* Benjamin Stover <benjamin.stover@gmail.com>
* Riccardo Magliocchetti <riccardo.magliocchetti@gmail.com>
* Janus Troelsen <janus.troelsen@stud.tu-darmstadt.de>
* Lars Schneider <lars.schneider@autodesk.com> (copyright owned by Autodesk, Inc.)
* Joel Martin <github@martintribe.org>
* Manuel Wellmann <manuel.wellmann@autodesk.com> (copyright owned by Autodesk, Inc.)
* Xuejie Xiao <xxuejie@gmail.com>
* Dominic Wong <dom@slowbunyip.org>
* Alan Kligman <alan.kligman@gmail.com> (copyright owned by Mozilla Foundation)
* Anthony Liot <wolfviking0@yahoo.com>
* Michael Riss <Michael.Riss@gmx.de>
* Jasper St. Pierre <jstpierre@mecheye.net>
* Manuel Schölling <manuel.schoelling@gmx.de>
* Bruce Mitchener, Jr. <bruce.mitchener@gmail.com>
* Michael Bishop <mbtyke@gmail.com>
* Roger Braun <roger@rogerbraun.net>
* Vladimir Vukicevic <vladimir@pobox.com> (copyright owned by Mozilla Foundation)
* Lorant Pinter <lorant.pinter@prezi.com>
* Tobias Doerffel <tobias.doerffel@gmail.com>
* Martin von Gagern <martin@von-gagern.net>
* Ting-Yuan Huang <thuang@mozilla.com>
* Joshua Granick <jgranick@blackberry.com>
* Felix H. Dahlke <fhd@ubercode.de>
* Éloi Rivard <azmeuk@gmail.com>
* Alexander Gladysh <ag@logiceditor.com>
* Arlo Breault <arlolra@gmail.com>
* Jacob Lee <artdent@gmail.com> (copyright owned by Google, Inc.)
* Joe Lee <jlee@imvu.com> (copyright owned by IMVU)
* Andy Friesen <andy@imvu.com> (copyright owned by IMVU)
* Bill Welden <bwelden@imvu.com> (copyright owned by IMVU)
* Michael Ey <mey@imvu.com> (copyright owned by IMVU)
* Llorens Marti Garcia <lgarcia@imvu.com> (copyright owned by IMVU)
* Jinsuck Kim <jkim@imvu.com> (copyright owned by IMVU)
* Todd Lee <tlee@imvu.com> (copyright owned by IMVU)
* Anthony Pesch <inolen@gmail.com>
* Robert Bragg <robert.bragg@intel.com> (copyright owned by Intel Corporation)
* Sylvestre Ledru <sylvestre@debian.org>
* Tom Fairfield <fairfield@cs.xu.edu>
* Anthony J. Thibault <ajt@hyperlogic.org>
* John Allwine <jallwine86@gmail.com>
* Martin Gerhardy <martin.gerhardy@gmail.com>
* James Gregory <jgregory@zynga.com> (copyright owned by Zynga, Inc)
* Dan Gohman <sunfish@google.com> (copyright owned by Google, Inc.)
* Jeff Gilbert <jgilbert@mozilla.com> (copyright owned by Mozilla Foundation)
* Frits Talbot <frits@metapathy.com>
* Onno Jongbloed <hey@onnoj.net>
* Jez Ng <me@jezng.com>
* Marc Feeley <mfeeley@mozilla.com> (copyright owned by Mozilla Foundation)
* Ludovic Perrine <jazzzz@gmail.com>
* David Barksdale <david.barksdale@adcedosolutions.com>
* Manfred Manik Nerurkar <nerurkar*at*made-apps.biz> (copyright owned by MADE, GmbH)
* Joseph Gentle <me@josephg.com>
* Douglas T. Crosher <dtc-moz@scieneer.com> (copyright owned by Mozilla Foundation)
* Soeren Balko <soeren.balko@gmail.com>
* Ryan Kelly (ryan@rfk.id.au)
* Michael Lelli <toadking@toadking.com>
* Yu Kobayashi <yukoba@accelart.jp>
* Pin Zhang <zhangpin04@gmail.com>
* Nick Bray <ncbray@chromium.org> (copyright owned by Google, Inc.)
* Aidan Hobson Sayers <aidanhs@cantab.net>
* Charlie Birks <admin@daftgames.net>
* Ranger Harke <ranger.harke@autodesk.com> (copyright owned by Autodesk, Inc.)
* Tobias Vrinssen <tobias@vrinssen.de>
* Patrick R. Martin <patrick.martin.r@gmail.com>
* Richard Quirk <richard.quirk@gmail.com>
* Marcos Scriven <marcos@scriven.org>
* Antoine Lambert <antoine.lambert33@gmail.com>
* Daniel Aquino <mr.danielaquino@gmail.com>
* Remi Papillie <remi.papillie@gmail.com>
* Fraser Adams <fraser.adams@blueyonder.co.uk>
* Michael Tirado <icetooth333@gmail.com>
* Ben Noordhuis <info@bnoordhuis.nl>
* Bob Roberts <bobroberts177@gmail.com>
* John Vilk <jvilk@cs.umass.edu>
* Daniel Baulig <dbaulig@fb.com> (copyright owned by Facebook, Inc.)
* Lu Wang <coolwanglu@gmail.com>
* Heidi Pan <heidi.pan@intel.com> (copyright owned by Intel)
* Vasilis Kalintiris <ehostunreach@gmail.com>
* Adam C. Clifton <adam@hulkamaniac.com>
* Volo Zyko <volo.zyko@gmail.com>
* Andre Weissflog <floooh@gmail.com>
* Alexandre Perrot <alexandre.perrot@gmail.com>
* Emerson José Silveira da Costa <emerson.costa@gmail.com>
* Jari Vetoniemi <mailroxas@gmail.com>
* Sindre Sorhus <sindresorhus@gmail.com>
* James S Urquhart <jamesu@gmail.com>
* Boris Gjenero <boris.gjenero@gmail.com>
* jonas echterhoff <jonas@unity3d.com>
* Sami Vaarala <sami.vaarala@iki.fi>
* Jack A. Arrington <jack@epicpineapple.com>
* Richard Janicek <r@janicek.co>
* Joel Croteau <jcroteau@gmail.com>
* Haneef Mubarak <haneef503@gmail.com>
* Nicolas Peri <nicox@shivaengine.com> (copyright owned by ShiVa Technologies, SAS)
* Bernhard Fey <e-male@web.de>
* Dave Nicponski <dave.nicponski@gmail.com>
* Jonathan Jarri <noxalus@gmail.com>
* Daniele Di Proietto <daniele.di.proietto@gmail.com>
* Dan Dascalescu <dNOSPAMdascalescu@gmail.com>
* Thomas Borsos <thomasborsos@gmail.com>
* Ori Avtalion <ori@avtalion.name>
* Guillaume Blanc <guillaumeblanc.sc@gmail.com>
* Usagi Ito <usagi@WonderRabbitProject.net>
* Camilo Polymeris <cpolymeris@gmail.com>
* Markus Henschel <markus.henschel@yager.de>
* Ophir Lojkine <ophir.lojkine@eleves.ec-nantes.fr>
* Ryan Sturgell <ryan.sturgell@gmail.com> (copyright owned by Google, Inc.)
* Jason Green <jason@transgaming.com> (copyright owned by TransGaming, Inc.)
* Ningxin Hu <ningxin.hu@intel.com> (copyright owned by Intel)
* Nicolas Guillemot <nlguillemot@gmail.com>
* Sathyanarayanan Gunasekaran <gsathya.ceg@gmail.com> (copyright owned by Mozilla Foundation)
* Nikolay Vorobyov <nik.vorobyov@gmail.com>
* Jonas Platte <mail@jonasplatte.de>
* Sebastien Ronsse <sronsse@gmail.com>
* Glenn R. Wichman <gwichman@zynga.com>
* Hamish Willee <hamishwillee@gmail.com> (copyright owned by Mozilla Foundation)
* Sylvain Chevalier <sylvain.chevalier@gmail.com>
* Nathan Ross <nross.se@gmail.com>
* Zachary Pomerantz <zmp@umich.edu>
* Boris Tsarev <boristsarev@gmail.com>
* Mark Logan <mark@artillery.com> (copyright owned by Artillery Games, Inc.)
* Коренберг Марк <socketpair@gmail.com>
<<<<<<< HEAD
* Gauthier Billot <gogoprog@gmail.com>
=======
* Árpád Goretity <h2co3@h2co3.org>
>>>>>>> 0fddc767
<|MERGE_RESOLUTION|>--- conflicted
+++ resolved
@@ -156,8 +156,5 @@
 * Boris Tsarev <boristsarev@gmail.com>
 * Mark Logan <mark@artillery.com> (copyright owned by Artillery Games, Inc.)
 * Коренберг Марк <socketpair@gmail.com>
-<<<<<<< HEAD
 * Gauthier Billot <gogoprog@gmail.com>
-=======
 * Árpád Goretity <h2co3@h2co3.org>
->>>>>>> 0fddc767
